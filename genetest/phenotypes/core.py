--- conflicted
+++ resolved
@@ -78,7 +78,6 @@
         """
         raise NotImplementedError()
 
-<<<<<<< HEAD
     def get_nb_repeats(self):
         """Returns the number of repeated values for each samples.
 
@@ -88,7 +87,7 @@
 
         """
         raise NotImplementedError()
-=======
+
     def get_sex(self):
         """Returns the sex for all samples.
 
@@ -123,5 +122,4 @@
         if len(set(sex.dropna().unique()) - {0.0, 1.0}) != 0:
             raise ValueError("Sex should only contain 0 and 1 (and maybe NaN)")
 
-        return sex
->>>>>>> a6671b60
+        return sex